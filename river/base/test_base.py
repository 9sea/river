from river import datasets
from river import linear_model
from river import optim
from river import preprocessing


def test_set_params():

    obj = linear_model.LinearRegression(l2=42)
    obj.learn_one({"x": 3}, 6)

    new = obj._set_params({"l2": 21})
    assert new.l2 == 21
    assert obj.l2 == 42
    assert new.weights == {}
    assert new.weights != obj.weights


def test_set_params_pipeline():

    obj = preprocessing.StandardScaler() | linear_model.LinearRegression(l2=42)
    obj.learn_one({"x": 3}, 6)

<<<<<<< HEAD
    params = {"LinearRegression": {"l2": 21}}
    new = obj._set_params(params)
    assert new["LinearRegression"].l2 == 21
    assert obj["LinearRegression"].l2 == 42
    assert new["LinearRegression"].weights == {}
    assert new["LinearRegression"].weights != obj["LinearRegression"].weights
=======
    new = obj._set_params({'LinearRegression': {'l2': 21}})
    assert new['LinearRegression'].l2 == 21
    assert obj['LinearRegression'].l2 == 42
    assert new['LinearRegression'].weights == {}
    assert new['LinearRegression'].weights != obj['LinearRegression'].weights


def test_clone_idempotent():

    model = (
        preprocessing.StandardScaler() |
        linear_model.LogisticRegression(
            optimizer=optim.Adam(),
            l2=.1
        )
    )

    trace = []
    for x, y in datasets.Phishing():
        trace.append(model.predict_proba_one(x))
        model.learn_one(x, y)

    clone = model.clone()
    for i, (x, y) in enumerate(datasets.Phishing()):
        assert clone.predict_proba_one(x) == trace[i]
        clone.learn_one(x, y)
>>>>>>> b973e9f9
<|MERGE_RESOLUTION|>--- conflicted
+++ resolved
@@ -21,19 +21,12 @@
     obj = preprocessing.StandardScaler() | linear_model.LinearRegression(l2=42)
     obj.learn_one({"x": 3}, 6)
 
-<<<<<<< HEAD
     params = {"LinearRegression": {"l2": 21}}
     new = obj._set_params(params)
     assert new["LinearRegression"].l2 == 21
     assert obj["LinearRegression"].l2 == 42
     assert new["LinearRegression"].weights == {}
     assert new["LinearRegression"].weights != obj["LinearRegression"].weights
-=======
-    new = obj._set_params({'LinearRegression': {'l2': 21}})
-    assert new['LinearRegression'].l2 == 21
-    assert obj['LinearRegression'].l2 == 42
-    assert new['LinearRegression'].weights == {}
-    assert new['LinearRegression'].weights != obj['LinearRegression'].weights
 
 
 def test_clone_idempotent():
@@ -54,5 +47,4 @@
     clone = model.clone()
     for i, (x, y) in enumerate(datasets.Phishing()):
         assert clone.predict_proba_one(x) == trace[i]
-        clone.learn_one(x, y)
->>>>>>> b973e9f9
+        clone.learn_one(x, y)