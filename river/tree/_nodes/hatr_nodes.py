--- conflicted
+++ resolved
@@ -249,34 +249,6 @@
         child_branch = self.instance_child_index(x)
         child = self.get_child(child_branch)
         if child is not None:
-<<<<<<< HEAD
-            child.learn_one(
-                x,
-                y,
-                sample_weight=sample_weight,
-                tree=tree,
-                parent=self,
-                parent_branch=child_branch,
-            )
-        # Instance contains a categorical value previously unseen by the split node
-        elif self.split_test.branch_for_instance(x) < 0:
-            # Creates a new learning node to encompass the new observed feature
-            # value
-            leaf_node = tree._new_learning_node(parent=self)
-            branch_id = self.split_test.add_new_branch(
-                x[self.split_test.attrs_test_depends_on()[0]]
-            )
-            self.set_child(branch_id, leaf_node)
-            tree._n_active_leaves += 1
-            leaf_node.learn_one(
-                x,
-                y,
-                sample_weight=sample_weight,
-                tree=tree,
-                parent=parent,
-                parent_branch=parent_branch,
-            )
-=======
             child.learn_one(x, y, sample_weight=sample_weight, tree=tree, parent=self,
                             parent_branch=child_branch)
         elif self.split_test.branch_for_instance(x) == -1:
@@ -306,7 +278,6 @@
 
                 leaf_node.learn_one(x, y, sample_weight=sample_weight, tree=tree, parent=self,
                                     parent_branch=path)
->>>>>>> b973e9f9
 
     def leaf_prediction(self, x, *, tree=None):
         # Called in case an emerging categorical feature has no path down the split node to be
